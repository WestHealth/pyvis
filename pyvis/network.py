--- conflicted
+++ resolved
@@ -74,13 +74,9 @@
         self.template = None
         self.conf = False
         self.path = os.path.dirname(__file__) + "/templates/template.html"
-<<<<<<< HEAD
-
-=======
         self.neighborhood_highlight = neighborhood_highlight
         self.select_menu = select_menu
         
->>>>>>> a81c755b
         if notebook:
             self.prep_notebook()
 
@@ -106,7 +102,7 @@
             self.__class__, self.num_nodes(), self.num_edges()
         )
 
-    def add_node(self, n_id, label=None, shape="dot", color='#97c2fc', **options):
+    def add_node(self, n_id, label=None, shape="dot", **options):
         """
         This method adds a node to the network, given a mandatory node ID.
         Node labels default to node ids if no label is specified during the
@@ -220,15 +216,14 @@
         else:
             node_label = n_id
         if n_id not in self.node_ids:
-<<<<<<< HEAD
-            n = Node(n_id, shape, label=node_label,
-                     font_color=self.font_color, **options)
-=======
-            if "group" in options:
-                n = Node(n_id, shape, label=node_label, font_color=self.font_color, **options)
-            else:
-                n = Node(n_id, shape, label=node_label, color=color, font_color=self.font_color, **options)
->>>>>>> a81c755b
+
+            n = Node(n_id, shape, label=node_label, font_color=self.font_color, **options)
+
+            #if "group" in options:
+            #    n = Node(n_id, shape, label=node_label, font_color=self.font_color, **options)
+            #else:
+            #    n = Node(n_id, shape, label=node_label, color=color, font_color=self.font_color, **options)
+
             self.nodes.append(n.options)
             self.node_ids.append(n_id)
             self.node_map[n_id] = n.options
@@ -423,11 +418,7 @@
         check_html(name)
         self.write_html(name)
 
-<<<<<<< HEAD
     def generate_html(self, notebook=False):
-=======
-    def write_html(self, name="index.html", local=True, notebook=False):
->>>>>>> a81c755b
         """
         This method generates HTML from the data structures supporting the nodes, edges,
         and options and updates the template to generate the HTML holding
@@ -470,7 +461,7 @@
         else:
             physics_enabled = self.options.physics.enabled
 
-<<<<<<< HEAD
+
         out = template.render(height=height,
                               width=width,
                               nodes=nodes,
@@ -485,42 +476,26 @@
                               conf=self.conf,
                               tooltip_link=use_link_template)
 
+
         return out
 
-    def write_html(self, name, notebook=False):
+    def write_html(self, name="index.html", local=True, notebook=False):
         """
         This method gets the data structures supporting the nodes, edges,
         and options and updates the template to write the HTML holding
         the visualization.
-
         :type name_html: str
         """
         check_html(name)
         self.html = self.generate_html(notebook=notebook)
-=======
-        self.html = template.render(height=height,
-                                    width=width,
-                                    nodes=nodes,
-                                    edges=edges,
-                                    heading=heading,
-                                    options=options,
-                                    physics_enabled=physics_enabled,
-                                    use_DOT=self.use_DOT,
-                                    dot_lang=self.dot_lang,
-                                    widget=self.widget,
-                                    bgcolor=self.bgcolor,
-                                    conf=self.conf,
-                                    tooltip_link=use_link_template,
-                                    neighborhood_highlight=self.neighborhood_highlight,
-                                    select_menu=self.select_menu
-                                    )
->>>>>>> a81c755b
-
 
         if notebook:
+            print("Is notebook")
             if os.path.exists("lib"):
                 shutil.rmtree(f"lib")
-                shutil.copytree(f"{os.path.dirname(__file__)}/lib", "lib")
+            print("copying",f"{os.path.dirname(__file__)}/lib")                
+            shutil.copytree(f"{os.path.dirname(__file__)}/lib", "lib")
+            print("Saving",name)
             with open(name, "w+") as out:
                 out.write(self.html)
             return IFrame(name, width=self.width, height="600px")
@@ -643,11 +618,7 @@
         return self.get_adj_list()[node]
 
     def from_nx(self, nx_graph, node_size_transf=(lambda x: x), edge_weight_transf=(lambda x: x),
-<<<<<<< HEAD
-                default_node_size =10, default_edge_weight=1, show_edge_weights=True):
-=======
-                default_node_size=10, default_edge_weight=1, edge_scaling=False):
->>>>>>> a81c755b
+                default_node_size =10, default_edge_weight=1, show_edge_weights=True, edge_scaling=False):
         """
         This method takes an exisitng Networkx graph and translates
         it to a PyVis graph format that can be accepted by the VisJs
@@ -689,14 +660,7 @@
                 nodes[e[1]]['size']=int(node_size_transf(nodes[e[1]]['size']))
                 self.add_node(e[0], **nodes[e[0]])
                 self.add_node(e[1], **nodes[e[1]])
-<<<<<<< HEAD
-
-                if 'weight' not in e[2].keys():
-                    e[2]['weight']=default_edge_weight
-                e[2]['weight']=edge_weight_transf(e[2]['weight'])
-                if show_edge_weights:
-                    e[2]["label"] = e[2]["weight"]
-=======
+
                 
                 # if user does not pass a 'weight' argument
                 if "value" not in e[2] or "width" not in e[2]:
@@ -709,7 +673,7 @@
                     e[2][width_type] = edge_weight_transf(e[2]["weight"])
                     # replace provided weight value and pass to 'value' or 'width'
                     e[2][width_type] = e[2].pop("weight")
->>>>>>> a81c755b
+
                 self.add_edge(e[0], e[1], **e[2])
 
         for node in nx.isolates(nx_graph):
