--- conflicted
+++ resolved
@@ -85,7 +85,6 @@
         self.node_map = {}
         self.template = None
         self.conf = False
-<<<<<<< HEAD
         self.path = "template.html"  # os.path.dirname(__file__) + "/templates/
         self.neighborhood_highlight = neighborhood_highlight
         self.select_menu = select_menu
@@ -97,10 +96,7 @@
         if cdn_resources == "local" and notebook == True:
             print("Local cdn resources have problems on chrome/safari when used in jupyter-notebook. ")
         self.cdn_resources = cdn_resources
-=======
-        self.path = os.path.dirname(__file__) + "/templates/template.html"
-
->>>>>>> eaa24b88
+
         if notebook:
             self.prep_notebook()
 
@@ -240,15 +236,10 @@
         else:
             node_label = n_id
         if n_id not in self.node_ids:
-<<<<<<< HEAD
             if "group" in options:
                 n = Node(n_id, shape, label=node_label, font_color=self.font_color, **options)
             else:
                 n = Node(n_id, shape, label=node_label, color=color, font_color=self.font_color, **options)
-=======
-            n = Node(n_id, shape, label=node_label,
-                     font_color=self.font_color, **options)
->>>>>>> eaa24b88
             self.nodes.append(n.options)
             self.node_ids.append(n_id)
             self.node_map[n_id] = n.options
@@ -443,22 +434,14 @@
         check_html(name)
         self.write_html(name)
 
-<<<<<<< HEAD
-    def write_html(self, name="index.html", local=True, notebook=False):
-=======
-    def generate_html(self, notebook=False):
->>>>>>> eaa24b88
-        """
-        This method generates HTML from the data structures supporting the nodes, edges,
-        and options and updates the template to generate the HTML holding
+    def generate_html(self, name="index.html", local=True, notebook=False):
+        """
+        This method gets the data structures supporting the nodes, edges,
+        and options and updates the template to write the HTML holding
         the visualization.
-
-        :type notebook: bool
-
-        Returns
-        :type out: str
-        """
-
+        :type name_html: str
+        """
+        check_html(name)
         # here, check if an href is present in the hover data
         use_link_template = False
         for n in self.nodes:
@@ -490,7 +473,6 @@
         else:
             physics_enabled = self.options.physics.enabled
 
-<<<<<<< HEAD
         self.html = template.render(height=height,
                                     width=width,
                                     nodes=nodes,
@@ -510,29 +492,13 @@
                                     notebook=notebook,
                                     cdn_resources=self.cdn_resources
                                     )
-=======
-        out = template.render(height=height,
-                              width=width,
-                              nodes=nodes,
-                              edges=edges,
-                              heading=heading,
-                              options=options,
-                              physics_enabled=physics_enabled,
-                              use_DOT=self.use_DOT,
-                              dot_lang=self.dot_lang,
-                              widget=self.widget,
-                              bgcolor=self.bgcolor,
-                              conf=self.conf,
-                              tooltip_link=use_link_template)
-
-        return out
-
-    def write_html(self, name, notebook=False):
+        return self.html
+
+    def write_html(self, name, local=True, notebook=False):
         """
         This method gets the data structures supporting the nodes, edges,
         and options and updates the template to write the HTML holding
         the visualization.
-
         :type name_html: str
         """
         check_html(name)
@@ -540,7 +506,6 @@
 
         with open(name, "w+") as out:
             out.write(self.html)
->>>>>>> eaa24b88
 
         if notebook:
             if os.path.exists("lib"):
@@ -686,11 +651,7 @@
         return self.get_adj_list()[node]
 
     def from_nx(self, nx_graph, node_size_transf=(lambda x: x), edge_weight_transf=(lambda x: x),
-<<<<<<< HEAD
-                default_node_size=10, default_edge_weight=1, edge_scaling=False):
-=======
-                default_node_size =10, default_edge_weight=1, show_edge_weights=True):
->>>>>>> eaa24b88
+                default_node_size =10, default_edge_weight=1, show_edge_weights=True, edge_scaling=False):
         """
         This method takes an exisitng Networkx graph and translates
         it to a PyVis graph format that can be accepted by the VisJs
@@ -718,15 +679,9 @@
         >>> nt.from_nx(nx_graph)
         >>> nt.show("nx.html")
         """
-<<<<<<< HEAD
-        assert (isinstance(nx_graph, nx.Graph))
-        edges = nx_graph.edges(data=True)
-        nodes = nx_graph.nodes(data=True)
-=======
         assert(isinstance(nx_graph, nx.Graph))
         edges=nx_graph.edges(data = True)
         nodes=nx_graph.nodes(data = True)
->>>>>>> eaa24b88
 
         if len(edges) > 0:
             for e in edges:
@@ -739,7 +694,6 @@
                 self.add_node(e[0], **nodes[e[0]])
                 self.add_node(e[1], **nodes[e[1]])
 
-<<<<<<< HEAD
                 # if user does not pass a 'weight' argument
                 if "value" not in e[2] or "width" not in e[2]:
                     if edge_scaling:
@@ -751,13 +705,6 @@
                     e[2][width_type] = edge_weight_transf(e[2]["weight"])
                     # replace provided weight value and pass to 'value' or 'width'
                     e[2][width_type] = e[2].pop("weight")
-=======
-                if 'weight' not in e[2].keys():
-                    e[2]['weight']=default_edge_weight
-                e[2]['weight']=edge_weight_transf(e[2]['weight'])
-                if show_edge_weights:
-                    e[2]["label"] = e[2]["weight"]
->>>>>>> eaa24b88
                 self.add_edge(e[0], e[1], **e[2])
 
         for node in nx.isolates(nx_graph):
